--- conflicted
+++ resolved
@@ -223,20 +223,19 @@
         ],
         "txRegex": getBlockscoutRegex()
     },
-<<<<<<< HEAD
+    "69": {
+        "supported": true,
+        "monitored": false,
+        "contractFetchAddress": "https://kovan-optimistic.etherscan.io/" + ETHERSCAN_SUFFIX,
+        "rpc": [
+            'https://kovan.optimism.io'
+        ],
+        "txRegex": ETHERSCAN_REGEX
+    },
     "82": {
         "supported": true,
         "monitored": false,
         "contractFetchAddress": "https://scan.meter.io/" + ETHERSCAN_SUFFIX,
-=======
-    "69": {
-        "supported": true,
-        "monitored": false,
-        "contractFetchAddress": "https://kovan-optimistic.etherscan.io/" + ETHERSCAN_SUFFIX,
-        "rpc": [
-            'https://kovan.optimism.io'
-        ],
->>>>>>> 3992efc5
         "txRegex": ETHERSCAN_REGEX
     }
 }